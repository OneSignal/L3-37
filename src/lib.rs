--- conflicted
+++ resolved
@@ -54,11 +54,6 @@
     ///
     /// The returned future will resolve to the pool if successful, which can then be used
     /// immediately.
-<<<<<<< HEAD
-    pub fn new(manager: C) -> Box<Future<Item = Pool<C>, Error = C::Error>> {
-        let conns =
-            stream::futures_unordered(::std::iter::repeat(&manager).take(2).map(|c| c.connect()));
-=======
     pub fn new(manager: C, config: Config) -> Box<Future<Item = Pool<C>, Error = C::Error>> {
         assert!(
             config.max_size >= config.min_size,
@@ -70,7 +65,6 @@
                 .take(config.min_size)
                 .map(|c| c.connect()),
         );
->>>>>>> 343305cc
 
         // Fold the connections we are creating into a Queue object
         let conns = conns.fold::<_, _, Result<_, _>>(Queue::new(), |conns, conn| {
@@ -104,7 +98,7 @@
                 let pool_clone = Arc::clone(&self.conn_pool);
                 return future::Either::B(Box::new(conn_future.map(|conn| Conn {
                     conn: Some(conn),
-                    pool: Some(pool_clone),
+                    pool: pool_clone,
                 })));
             }
             // Have the pool notify us of the connection
@@ -185,8 +179,8 @@
     fn it_returns_a_non_resolved_future_when_over_pool_limit() {
         let mngr = DummyManager {};
         let config: Config = Config {
-            max_size: 2,
-            min_size: 2,
+            max_size: 1,
+            min_size: 1,
         };
 
         // pool is of size , we try to get 2 connections so the second one will never resolve
